/* sbt
 * Copyright 2009-2015 Typesafe, Inc, Mark Harrah, and others
 */
package sbt.io

import java.io.File
<<<<<<< HEAD
import sbt.internal.io.Alternatives
=======
import scala.language.implicitConversions
>>>>>>> 45bd60b4

trait Mapper {
  type PathMap = File => Option[String]
  type FileMap = File => Option[File]

  /** A path mapper that pairs a File with the path returned by calling `getPath` on it.*/
  val basic: PathMap = f => Some(f.getPath)

  /**
   * A path mapper that pairs a File with its path relative to `base`.
   * If the File is not a descendant of `base`, it is not handled (None is returned by the mapper).
   */
  def relativeTo(base: File): PathMap = IO.relativize(base, _)

  def relativeTo(bases: Iterable[File], zero: PathMap = transparent): PathMap = fold(zero, bases)(relativeTo)

  /**
   * A path mapper that pairs a descendent of `oldBase` with `newBase` prepended to the path relative to `oldBase`.
   * For example, if `oldBase = /old/x/` and `newBase = new/a/`, then `/old/x/y/z.txt` gets paired with `new/a/y/z.txt`.
   */
  def rebase(oldBase: File, newBase: String): PathMap =
    {
      val normNewBase = normalizeBase(newBase)
      (file: File) =>
        if (file == oldBase)
          Some(if (normNewBase.isEmpty) "." else normNewBase)
        else
          IO.relativize(oldBase, file).map(normNewBase + _)
    }
  /** A mapper that throws an exception for any input.  This is useful as the last mapper in a pipeline to ensure every input gets mapped.*/
  def fail: Any => Nothing = f => sys.error("No mapping for " + f)

  /** A path mapper that pairs a File with its name.  For example, `/x/y/z.txt` gets paired with `z.txt`.*/
  val flat: PathMap = f => Some(f.getName)

  /**
   * A path mapper that pairs a File with a path constructed from `newBase` and the file's name.
   * For example, if `newBase = /new/a/`, then `/old/x/z.txt` gets paired with `/new/a/z.txt`.
   */
  def flatRebase(newBase: String): PathMap =
    {
      val newBase0 = normalizeBase(newBase)
      f => Some(newBase0 + f.getName)
    }

  /** A mapper that is defined on all inputs by the function `f`.*/
  def total[A, B](f: A => B): A => Some[B] = x => Some(f(x))

  /** A mapper that ignores all inputs.*/
  def transparent: Any => Option[Nothing] = _ => None

  def normalizeBase(base: String) = if (!base.isEmpty && !base.endsWith("/")) base + "/" else base

  /**
   * Pairs a File with the absolute File obtained by calling `getAbsoluteFile`.
   * Note that this usually means that relative files are resolved against the current working directory.
   */
  def abs: FileMap = f => Some(f.getAbsoluteFile)

  /**
   * Returns a File mapper that resolves a relative File against `newDirectory` and pairs the original File with the resolved File.
   * The mapper ignores absolute files.
   */
  def resolve(newDirectory: File): FileMap = file => if (file.isAbsolute) None else Some(new File(newDirectory, file.getPath))

  def rebase(oldBases: Iterable[File], newBase: File, zero: FileMap = transparent): FileMap =
    fold(zero, oldBases)(old => rebase(old, newBase))

  /**
   * Produces a File mapper that pairs a descendant of `oldBase` with a file in `newBase` that preserving the relative path of the original file against `oldBase`.
   * For example, if `oldBase` is `/old/x/` and `newBase` is `/new/a/`, `/old/x/y/z.txt` gets paired with `/new/a/y/z.txt`.
   */
  def rebase(oldBase: File, newBase: File): FileMap =
    file =>
      if (file == oldBase)
        Some(newBase)
      else
        IO.relativize(oldBase, file) map { r => new File(newBase, r) }

  /**
   * Constructs a File mapper that pairs a file with a file with the same name in `newDirectory`.
   * For example, if `newDirectory` is `/a/b`, then `/r/s/t/d.txt` will be paired with `/a/b/d.txt`
   */
  def flat(newDirectory: File): FileMap = file => Some(new File(newDirectory, file.getName))

  import Alternatives._

  /**
   * Selects all descendants of `base` directory and maps them to a path relative to `base`.
   * `base` itself is not included.
   */
  def allSubpaths(base: File): Traversable[(File, String)] =
    selectSubpaths(base, AllPassFilter)

  /**
   * Selects descendants of `base` directory matching `filter` and maps them to a path relative to `base`.
   * `base` itself is not included.
   */
  def selectSubpaths(base: File, filter: FileFilter): Traversable[(File, String)] =
    (PathFinder(base) ** filter --- PathFinder(base)) pair (relativeTo(base) | flat)

  private[this] def fold[A, B, T](zero: A => Option[B], in: Iterable[T])(f: T => A => Option[B]): A => Option[B] =
    (zero /: in)((mapper, base) => f(base) | mapper)
}<|MERGE_RESOLUTION|>--- conflicted
+++ resolved
@@ -4,11 +4,8 @@
 package sbt.io
 
 import java.io.File
-<<<<<<< HEAD
+import scala.language.implicitConversions
 import sbt.internal.io.Alternatives
-=======
-import scala.language.implicitConversions
->>>>>>> 45bd60b4
 
 trait Mapper {
   type PathMap = File => Option[String]
